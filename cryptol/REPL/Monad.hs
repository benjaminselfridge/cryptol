--- conflicted
+++ resolved
@@ -46,6 +46,7 @@
   , setUser, getUser, tryGetUser
   , userOptions
   , DotCryptol(..)
+  , getUserSatNum
 
   ) where
 
@@ -76,6 +77,7 @@
 import System.Console.ANSI (setTitle)
 import qualified Control.Exception as X
 import qualified Data.Map as Map
+import Text.Read (readMaybe)
 
 import qualified Data.SBV as SBV (sbvCheckSolverInstallation)
 
@@ -454,14 +456,10 @@
     "display 7- or 8-bit words using ASCII notation."
   , simpleOpt "infLength" (EnvNum 5) checkInfLength
     "The number of elements to display for infinite sequences."
-<<<<<<< HEAD
   , simpleOpt "tests" (EnvNum 100) (const $ return Nothing)
-=======
-  , OptionDescr "satNum" (EnvNum 1) (const Nothing)
-    "The number of solutions to display that satisfy an equation (-1 for infinity)."
-  , OptionDescr "tests" (EnvNum 100) (const Nothing)
->>>>>>> 7d9376df
     "The number of random tests to try."
+  , simpleOpt "satNum" (EnvString "1") checkSatNum
+    "The maximum number of :sat solutions to display (\"all\" for no limit)."
   , simpleOpt "prover" (EnvString "cvc4") checkProver $
     "The external SMT solver for :prove and :sat (" ++ proverListString ++ ")."
   , simpleOpt "iteSolver" (EnvBool False) (const $ return Nothing)
@@ -507,6 +505,24 @@
 
 proverListString :: String
 proverListString = concatMap (++ ", ") (init proverNames) ++ "or " ++ last proverNames
+
+checkSatNum :: EnvVal -> IO (Maybe String)
+checkSatNum val = case val of
+  EnvString "all" -> return Nothing
+  EnvString s ->
+    case readMaybe s :: Maybe Int of
+      Just n | n >= 1 -> return Nothing
+      _               -> return $ Just "must be an integer > 0 or \"all\""
+  _ -> return $ Just "unable to parse a value for satNum"
+
+getUserSatNum :: REPL (Maybe Int)
+getUserSatNum = do
+  EnvString s <- getUser "satNum"
+  case s of
+    "all"                     -> return Nothing
+    _ | Just n <- readMaybe s -> return (Just n)
+    _                         -> panic "REPL.Monad.getUserSatNum"
+                                   [ "invalid satNum option" ]
 
 -- | Configuration of @.cryptol@ file behavior. The default option
 -- searches the following locations in order, and evaluates the first
