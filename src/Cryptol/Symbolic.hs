-- |
-- Module      :  $Header$
-- Copyright   :  (c) 2013-2014 Galois, Inc.
-- License     :  BSD3
-- Maintainer  :  cryptol@galois.com
-- Stability   :  provisional
-- Portability :  portable

{-# LANGUAGE ScopedTypeVariables #-}
{-# LANGUAGE PatternGuards #-}

module Cryptol.Symbolic where

import Control.Applicative
import Control.Monad (replicateM, when, zipWithM)
import Control.Monad.IO.Class
import Data.List (transpose, intercalate)
import qualified Data.Map as Map
import Data.Maybe
import Data.Monoid (Monoid(..))
import Data.Traversable (traverse)
import qualified Control.Exception as X

import qualified Data.SBV as SBV

import qualified Cryptol.ModuleSystem as M
import qualified Cryptol.ModuleSystem.Env as M

import Cryptol.Symbolic.BitVector
import Cryptol.Symbolic.Prims
import Cryptol.Symbolic.Value

import qualified Cryptol.Eval.Value as Eval
import qualified Cryptol.Eval.Type (evalType)
import qualified Cryptol.Eval.Env (EvalEnv(..))
import Cryptol.TypeCheck.AST
import Cryptol.TypeCheck.Solver.InfNat (Nat'(..))
import Cryptol.Utils.PP
import Cryptol.Utils.Panic(panic)

-- External interface ----------------------------------------------------------

proverConfigs :: [(String, SBV.SMTConfig)]
proverConfigs =
  [ ("cvc4"     , SBV.cvc4     )
  , ("yices"    , SBV.yices    )
  , ("z3"       , SBV.z3       )
  , ("boolector", SBV.boolector)
  , ("mathsat"  , SBV.mathSAT  )
  , ("offline"  , SBV.defaultSMTCfg )
  , ("any"      , SBV.defaultSMTCfg )
  ]

proverNames :: [String]
proverNames = map fst proverConfigs

lookupProver :: String -> SBV.SMTConfig
lookupProver s =
  case lookup s proverConfigs of
    Just cfg -> cfg
    -- should be caught by UI for setting prover user variable
    Nothing  -> panic "Cryptol.Symbolic" [ "invalid prover: " ++ s ]

-- | A prover result is either an error message, or potentially a
-- counterexample or satisfying assignment.
type ProverResult = Either String (Either [Type] [(Type, Expr, Eval.Value)])

satSMTResult :: SBV.SatResult -> SBV.SMTResult
satSMTResult (SBV.SatResult r) = r

thmSMTResult :: SBV.ThmResult -> SBV.SMTResult
thmSMTResult (SBV.ThmResult r) = r

-- | TODO: Clean up ProverResult; it has grown too much to be a proper datatype!
satProve :: Bool
         -> (String, Bool, Bool)
         -> [DeclGroup]
         -> Maybe FilePath
         -> (Expr, Schema)
         -> M.ModuleCmd ProverResult
            -- ^ Returns a list of arguments for a satisfying assignment
satProve isSat (proverName, useSolverIte, verbose) edecls mfile (expr, schema) = protectStack useSolverIte $ \modEnv -> do
  let extDgs = allDeclGroups modEnv ++ edecls
  provers <-
    case proverName of
      "any" -> SBV.sbvAvailableSolvers
      _ -> return [(lookupProver proverName) { SBV.smtFile = mfile }]
  let provers' = [ p { SBV.timing = verbose, SBV.verbose = verbose } | p <- provers ]
  let tyFn = if isSat then existsFinType else forallFinType
  let runProver fn tag e = do
        when verbose $ liftIO $
          putStrLn $ "Trying proof with " ++
                     intercalate ", " (map show provers)
        (firstProver, res) <- fn provers' e
        when verbose $ liftIO $
          putStrLn $ "Got result from " ++ show firstProver
        return (tag res)
  let runFn | isSat     = runProver SBV.satWithAny   satSMTResult
            | otherwise = runProver SBV.proveWithAny thmSMTResult
  case predArgTypes schema of
    Left msg -> return (Right (Left msg, modEnv), [])
    Right ts -> do when verbose $ putStrLn "Simulating..."
                   let env = evalDecls (emptyEnv useSolverIte) extDgs
                   let v = evalExpr env expr
                   result <- runFn $ do
                               args <- mapM tyFn ts
                               b <- return $! fromVBit (foldl fromVFun v args)
                               return b
<<<<<<< HEAD
                   esatexprs <- case result of
                     SBV.Satisfiable {} ->
                       let Right (_, cws) = SBV.getModel result
                           (vs, _) = parseValues ts cws
                           sattys = unFinType <$> ts
                           satexprs = zipWithM Eval.toExpr sattys vs
                       in case zip3 sattys <$> satexprs <*> pure vs of
                         Nothing ->
                           panic "Cryptol.Symbolic.sat"
                             [ "unable to make assignment into expression" ]
                         Just tevs -> return $ Right (Right tevs)
                     SBV.Unsatisfiable {} ->
                       return $ Right (Left (unFinType <$> ts))
                     _ -> return $ Left (rshow result)
                            where rshow | isSat = show . SBV.SatResult
                                        | otherwise = show . SBV.ThmResult
                   return (Right (esatexprs, modEnv), [])

satProveOffline :: Bool
                -> Bool
                -> Bool
                -> [DeclGroup]
                -> Maybe FilePath
                -> (Expr, Schema)
                -> M.ModuleCmd (Either String ())
satProveOffline isSat useIte vrb edecls mfile (expr, schema) =
  protectStack useIte $ \modEnv -> do
    let extDgs = allDeclGroups modEnv ++ edecls
    let tyFn = if isSat then existsFinType else forallFinType
    let filename = fromMaybe "standard output" mfile
    case predArgTypes schema of
      Left msg -> return (Right (Left msg, modEnv), [])
      Right ts ->
        do when vrb $ putStrLn "Simulating..."
           let env = evalDecls (emptyEnv useIte) extDgs
           let v = evalExpr env expr
           let satWord | isSat = "satisfiability"
                       | otherwise = "validity"
           txt <- SBV.compileToSMTLib True isSat $ do
                    args <- mapM tyFn ts
                    b <- return $! fromVBit (foldl fromVFun v args)
                    liftIO $ putStrLn $
                      "Writing to SMT-Lib file " ++ filename ++ "..."
                    return b
           liftIO $ putStrLn $
             "To determine the " ++ satWord ++
             " of the expression, use an external SMT solver."
           case mfile of
             Just path -> writeFile path txt
             Nothing -> putStr txt
           return (Right (Right (), modEnv), [])

protectStack :: Bool
             -> M.ModuleCmd (Either String a)
             -> M.ModuleCmd (Either String a)
=======
                   let solution = case result of
                         SBV.ThmResult (SBV.Satisfiable {}) -> Right (Just vs)
                           where Right (_, cws) = SBV.getModel result
                                 (vs, _) = parseValues ts cws
                         SBV.ThmResult (SBV.Unsatisfiable {}) -> Right Nothing
                         SBV.ThmResult _ -> Left (show result)
                   return (Right (solution, modEnv), [])

sat :: (String, Bool, Bool) -> (Expr, Schema) -> M.ModuleCmd (Either String (Maybe [[Eval.Value]]))
sat (proverName, useSolverIte, verbose) (expr, schema) = protectStack useSolverIte $ \modEnv -> do
  let extDgs = allDeclGroups modEnv
  let prover = lookupProver proverName
  case predArgTypes schema of
    Left msg -> return (Right (Left msg, modEnv), [])
    Right ts -> do when verbose $ putStrLn "Simulating..."
                   let env = evalDecls (emptyEnv useSolverIte) extDgs
                   let v = evalExpr env expr
                   SBV.AllSatResult (_, results) <- SBV.allSatWith prover $ do
                               args <- mapM existsFinType ts
                               b <- return $! fromVBit (foldl fromVFun v args)
                               when verbose $ liftIO $ putStrLn $ "Calling " ++ proverName ++ "..."
                               return b
                   let solutions = case results of
                               (SBV.Satisfiable {} : _) -> Right (Just vs) where
                                   vs = map (\r -> let
                                       Right (_, cws) = SBV.getModel r
                                       (vs, _) = parseValues ts cws
                                       in vs) results
                               _                        -> Right Nothing
                   return (Right (solutions, modEnv), [])

protectStack :: Bool -> M.ModuleCmd (Either String a) -> M.ModuleCmd (Either String a)
>>>>>>> 7d9376df
protectStack usingITE cmd modEnv = X.catchJust isOverflow (cmd modEnv) handler
  where isOverflow X.StackOverflow = Just ()
        isOverflow _               = Nothing
        msg | usingITE  = msgBase
            | otherwise = msgBase ++ "\n" ++
                          "Using ':set iteSolver=on' might help."
        msgBase = "Symbolic evaluation failed to terminate."
        handler () = return (Right (Left msg, modEnv), [])

parseValues :: [FinType] -> [SBV.CW] -> ([Eval.Value], [SBV.CW])
parseValues [] cws = ([], cws)
parseValues (t : ts) cws = (v : vs, cws'')
  where (v, cws') = parseValue t cws
        (vs, cws'') = parseValues ts cws'

parseValue :: FinType -> [SBV.CW] -> (Eval.Value, [SBV.CW])
parseValue FTBit [] = panic "Cryptol.Symbolic.parseValue" [ "empty FTBit" ]
parseValue FTBit (cw : cws) = (Eval.VBit (SBV.fromCW cw), cws)
parseValue (FTSeq 0 FTBit) cws = (Eval.VWord (Eval.BV 0 0), cws)
parseValue (FTSeq n FTBit) (cw : cws)
  | SBV.isBounded cw = (Eval.VWord (Eval.BV (toInteger n) (SBV.fromCW cw)), cws)
  | otherwise = panic "Cryptol.Symbolic.parseValue" [ "unbounded concrete word" ]
parseValue (FTSeq n FTBit) cws = (Eval.VSeq True vs, cws')
  where (vs, cws') = parseValues (replicate n FTBit) cws
parseValue (FTSeq n t) cws = (Eval.VSeq False vs, cws')
  where (vs, cws') = parseValues (replicate n t) cws
parseValue (FTTuple ts) cws = (Eval.VTuple vs, cws')
  where (vs, cws') = parseValues ts cws
parseValue (FTRecord fs) cws = (Eval.VRecord (zip ns vs), cws')
  where (ns, ts) = unzip fs
        (vs, cws') = parseValues ts cws

allDeclGroups :: M.ModuleEnv -> [DeclGroup]
allDeclGroups = concatMap mDecls . M.loadedModules

data FinType
    = FTBit
    | FTSeq Int FinType
    | FTTuple [FinType]
    | FTRecord [(Name, FinType)]

numType :: Type -> Maybe Int
numType (TCon (TC (TCNum n)) [])
  | 0 <= n && n <= toInteger (maxBound :: Int) = Just (fromInteger n)
numType (TUser _ _ t) = numType t
numType _ = Nothing

finType :: Type -> Maybe FinType
finType ty =
  case ty of
    TCon (TC TCBit) []       -> Just FTBit
    TCon (TC TCSeq) [n, t]   -> FTSeq <$> numType n <*> finType t
    TCon (TC (TCTuple _)) ts -> FTTuple <$> traverse finType ts
    TRec fields              -> FTRecord <$> traverse (traverseSnd finType) fields
    TUser _ _ t              -> finType t
    _                        -> Nothing

unFinType :: FinType -> Type
unFinType fty =
  case fty of
    FTBit        -> tBit
    FTSeq l ety  -> tSeq (tNum l) (unFinType ety)
    FTTuple ftys -> tTuple (unFinType <$> ftys)
    FTRecord fs  -> tRec (zip fns tys)
      where
        fns = fst <$> fs
        tys = unFinType . snd <$> fs

predArgTypes :: Schema -> Either String [FinType]
predArgTypes schema@(Forall ts ps ty)
  | null ts && null ps =
      case go ty of
        Just fts -> Right fts
        Nothing  -> Left $ "Not a valid predicate type:\n" ++ show (pp schema)
  | otherwise = Left $ "Not a monomorphic type:\n" ++ show (pp schema)
  where
    go (TCon (TC TCBit) []) = Just []
    go (TCon (TC TCFun) [ty1, ty2]) = (:) <$> finType ty1 <*> go ty2
    go (TUser _ _ t) = go t
    go _ = Nothing

forallFinType :: FinType -> SBV.Symbolic Value
forallFinType ty =
  case ty of
    FTBit         -> VBit <$> SBV.forall_
    FTSeq 0 FTBit -> return $ VWord (SBV.literal (bv 0 0))
    FTSeq n FTBit -> VWord <$> (forallBV_ n)
    FTSeq n t     -> VSeq False <$> replicateM n (forallFinType t)
    FTTuple ts    -> VTuple <$> mapM forallFinType ts
    FTRecord fs   -> VRecord <$> mapM (traverseSnd forallFinType) fs

existsFinType :: FinType -> SBV.Symbolic Value
existsFinType ty =
  case ty of
    FTBit         -> VBit <$> SBV.exists_
    FTSeq 0 FTBit -> return $ VWord (SBV.literal (bv 0 0))
    FTSeq n FTBit -> VWord <$> existsBV_ n
    FTSeq n t     -> VSeq False <$> replicateM n (existsFinType t)
    FTTuple ts    -> VTuple <$> mapM existsFinType ts
    FTRecord fs   -> VRecord <$> mapM (traverseSnd existsFinType) fs

-- Simulation environment ------------------------------------------------------

data Env = Env
  { envVars :: Map.Map QName Value
  , envTypes :: Map.Map TVar TValue
  , envIteSolver :: Bool
  }

instance Monoid Env where
  mempty = Env
    { envVars  = Map.empty
    , envTypes = Map.empty
    , envIteSolver = False
    }

  mappend l r = Env
    { envVars  = Map.union (envVars  l) (envVars  r)
    , envTypes = Map.union (envTypes l) (envTypes r)
    , envIteSolver = envIteSolver l || envIteSolver r
    }

emptyEnv :: Bool -> Env
emptyEnv useIteSolver = Env Map.empty Map.empty useIteSolver

-- | Bind a variable in the evaluation environment.
bindVar :: (QName, Value) -> Env -> Env
bindVar (n, thunk) env = env { envVars = Map.insert n thunk (envVars env) }

-- | Lookup a variable in the environment.
lookupVar :: QName -> Env -> Maybe Value
lookupVar n env = Map.lookup n (envVars env)

-- | Bind a type variable of kind *.
bindType :: TVar -> TValue -> Env -> Env
bindType p ty env = env { envTypes = Map.insert p ty (envTypes env) }

-- | Lookup a type variable.
lookupType :: TVar -> Env -> Maybe TValue
lookupType p env = Map.lookup p (envTypes env)

-- Expressions -----------------------------------------------------------------

evalExpr :: Env -> Expr -> Value
evalExpr env expr =
  case expr of
    ECon econ         -> evalECon econ
    EList es ty       -> VSeq (tIsBit ty) (map eval es)
    ETuple es         -> VTuple (map eval es)
    ERec fields       -> VRecord [ (f, eval e) | (f, e) <- fields ]
    ESel e sel        -> evalSel sel (eval e)
    EIf b e1 e2       -> evalIf (fromVBit (eval b)) (eval e1) (eval e2)
                           where evalIf = if envIteSolver env then SBV.sBranch else SBV.ite
    EComp ty e mss    -> evalComp env (evalType env ty) e mss
    EVar n            -> case lookupVar n env of
                           Just x -> x
                           _ -> panic "Cryptol.Symbolic.evalExpr" [ "Variable " ++ show n ++ " not found" ]
    -- TODO: how to deal with uninterpreted functions?
    ETAbs tv e        -> VPoly $ \ty -> evalExpr (bindType (tpVar tv) ty env) e
    ETApp e ty        -> fromVPoly (eval e) (evalType env ty)
    EApp e1 e2        -> fromVFun (eval e1) (eval e2)
    EAbs n _ty e      -> VFun $ \x -> evalExpr (bindVar (n, x) env) e
    EProofAbs _prop e -> eval e
    EProofApp e       -> eval e
    ECast e _ty       -> eval e
    EWhere e ds       -> evalExpr (evalDecls env ds) e
    where
      eval e = evalExpr env e

evalType :: Env -> Type -> TValue
evalType env ty = Cryptol.Eval.Type.evalType env' ty
  where env' = Cryptol.Eval.Env.EvalEnv Map.empty (envTypes env)


evalSel :: Selector -> Value -> Value
evalSel sel v =
  case sel of
    TupleSel n _  ->
      case v of
        VTuple xs  -> xs !! n -- 0-based indexing
        VSeq b xs  -> VSeq b (map (evalSel sel) xs)
        VStream xs -> VStream (map (evalSel sel) xs)
        VFun f     -> VFun (\x -> evalSel sel (f x))
        _ -> panic "Cryptol.Symbolic.evalSel" [ "Tuple selector applied to incompatible type" ]

    RecordSel n _ ->
      case v of
        VRecord bs  -> case lookup n bs of
                         Just x -> x
                         _ -> panic "Cryptol.Symbolic.evalSel" [ "Selector " ++ show n ++ " not found" ]
        VSeq b xs   -> VSeq b (map (evalSel sel) xs)
        VStream xs  -> VStream (map (evalSel sel) xs)
        VFun f      -> VFun (\x -> evalSel sel (f x))
        _ -> panic "Cryptol.Symbolic.evalSel" [ "Record selector applied to non-record" ]

    ListSel n _   -> case v of
                       VWord s -> VBit (SBV.sbvTestBit s n)
                       _       -> fromSeq v !! n  -- 0-based indexing

-- Declarations ----------------------------------------------------------------

evalDecls :: Env -> [DeclGroup] -> Env
evalDecls = foldl evalDeclGroup

evalDeclGroup :: Env -> DeclGroup -> Env
evalDeclGroup env dg =
  case dg of
    NonRecursive d -> bindVar (evalDecl env d) env
    Recursive ds   -> let env' = foldr bindVar env lazyBindings
                          bindings = map (evalDecl env') ds
                          lazyBindings = [ (qname, copyBySchema env (dSignature d) v)
                                         | (d, (qname, v)) <- zip ds bindings ]
                      in env'

evalDecl :: Env -> Decl -> (QName, Value)
evalDecl env d = (dName d, evalExpr env (dDefinition d))

-- | Make a copy of the given value, building the spine based only on
-- the type without forcing the value argument. This lets us avoid
-- strictness problems when evaluating recursive definitions.
copyBySchema :: Env -> Schema -> Value -> Value
copyBySchema env0 (Forall params _props ty) = go params env0
  where
    go [] env v = copyByType env (evalType env ty) v
    go (p : ps) env v =
      VPoly (\t -> go ps (bindType (tpVar p) t env) (fromVPoly v t))

copyByType :: Env -> TValue -> Value -> Value
copyByType env ty v
  | isTBit ty                    = VBit (fromVBit v)
  | Just (n, ety) <- isTSeq ty   = case numTValue n of
                                     Nat _ -> VSeq (isTBit ety) (fromSeq v)
                                     Inf   -> VStream (fromSeq v)
  | Just (_, bty) <- isTFun ty   = VFun (\x -> copyByType env bty (fromVFun v x))
  | Just (_, tys) <- isTTuple ty = VTuple (zipWith (copyByType env) tys (fromVTuple v))
  | Just fs <- isTRec ty         = VRecord [ (f, copyByType env t (lookupRecord f v)) | (f, t) <- fs ]
  | otherwise                    = v
-- copyByType env ty v = logicUnary id id (evalType env ty) v

-- List Comprehensions ---------------------------------------------------------

-- | Evaluate a comprehension.
evalComp :: Env -> TValue -> Expr -> [[Match]] -> Value
evalComp env seqty body ms
  | Just (len,el) <- isTSeq seqty = toSeq len el [ evalExpr e body | e <- envs ]
  | otherwise = evalPanic "Cryptol.Eval" [ "evalComp given a non sequence"
                                         , show seqty
                                         ]

  -- XXX we could potentially print this as a number if the type was available.
  where
  -- generate a new environment for each iteration of each parallel branch
  benvs = map (branchEnvs env) ms

  -- take parallel slices of each environment.  when the length of the list
  -- drops below the number of branches, one branch has terminated.
  allBranches es = length es == length ms
  slices         = takeWhile allBranches (transpose benvs)

  -- join environments to produce environments at each step through the process.
  envs = map mconcat slices

-- | Turn a list of matches into the final environments for each iteration of
-- the branch.
branchEnvs :: Env -> [Match] -> [Env]
branchEnvs env matches =
  case matches of
    []     -> [env]
    m : ms -> do env' <- evalMatch env m
                 branchEnvs env' ms

-- | Turn a match into the list of environments it represents.
evalMatch :: Env -> Match -> [Env]
evalMatch env m = case m of
  From n _ty expr -> [ bindVar (n, v) env | v <- fromSeq (evalExpr env expr) ]
  Let d           -> [ bindVar (evalDecl env d) env ]<|MERGE_RESOLUTION|>--- conflicted
+++ resolved
@@ -6,8 +6,9 @@
 -- Stability   :  provisional
 -- Portability :  portable
 
+{-# LANGUAGE PatternGuards #-}
 {-# LANGUAGE ScopedTypeVariables #-}
-{-# LANGUAGE PatternGuards #-}
+{-# LANGUAGE TupleSections #-}
 
 module Cryptol.Symbolic where
 
@@ -61,25 +62,30 @@
     -- should be caught by UI for setting prover user variable
     Nothing  -> panic "Cryptol.Symbolic" [ "invalid prover: " ++ s ]
 
--- | A prover result is either an error message, or potentially a
--- counterexample or satisfying assignment.
-type ProverResult = Either String (Either [Type] [(Type, Expr, Eval.Value)])
-
-satSMTResult :: SBV.SatResult -> SBV.SMTResult
-satSMTResult (SBV.SatResult r) = r
-
-thmSMTResult :: SBV.ThmResult -> SBV.SMTResult
-thmSMTResult (SBV.ThmResult r) = r
-
--- | TODO: Clean up ProverResult; it has grown too much to be a proper datatype!
+type SatResult = [(Type, Expr, Eval.Value)]
+
+-- | A prover result is either an error message, an empty result (eg
+-- for the offline prover), a counterexample or a lazy list of
+-- satisfying assignments.
+data ProverResult = AllSatResult [SatResult] -- LAZY
+                  | ThmResult    [Type]
+                  | EmptyResult
+                  | ProverError  String
+
+allSatSMTResults :: SBV.AllSatResult -> [SBV.SMTResult]
+allSatSMTResults (SBV.AllSatResult (_, rs)) = rs
+
+thmSMTResults :: SBV.ThmResult -> [SBV.SMTResult]
+thmSMTResults (SBV.ThmResult r) = [r]
+
 satProve :: Bool
+         -> Maybe Int -- ^ satNum
          -> (String, Bool, Bool)
          -> [DeclGroup]
          -> Maybe FilePath
          -> (Expr, Schema)
          -> M.ModuleCmd ProverResult
-            -- ^ Returns a list of arguments for a satisfying assignment
-satProve isSat (proverName, useSolverIte, verbose) edecls mfile (expr, schema) = protectStack useSolverIte $ \modEnv -> do
+satProve isSat mSatNum (proverName, useSolverIte, verbose) edecls mfile (expr, schema) = protectStack useSolverIte $ \modEnv -> do
   let extDgs = allDeclGroups modEnv ++ edecls
   provers <-
     case proverName of
@@ -95,34 +101,46 @@
         when verbose $ liftIO $
           putStrLn $ "Got result from " ++ show firstProver
         return (tag res)
-  let runFn | isSat     = runProver SBV.satWithAny   satSMTResult
-            | otherwise = runProver SBV.proveWithAny thmSMTResult
+  let runFn | isSat     = runProver SBV.allSatWithAny allSatSMTResults
+            | otherwise = runProver SBV.proveWithAny  thmSMTResults
   case predArgTypes schema of
-    Left msg -> return (Right (Left msg, modEnv), [])
+    Left msg -> return (Right (ProverError msg, modEnv), [])
     Right ts -> do when verbose $ putStrLn "Simulating..."
                    let env = evalDecls (emptyEnv useSolverIte) extDgs
                    let v = evalExpr env expr
-                   result <- runFn $ do
-                               args <- mapM tyFn ts
-                               b <- return $! fromVBit (foldl fromVFun v args)
-                               return b
-<<<<<<< HEAD
-                   esatexprs <- case result of
-                     SBV.Satisfiable {} ->
-                       let Right (_, cws) = SBV.getModel result
-                           (vs, _) = parseValues ts cws
-                           sattys = unFinType <$> ts
-                           satexprs = zipWithM Eval.toExpr sattys vs
-                       in case zip3 sattys <$> satexprs <*> pure vs of
-                         Nothing ->
-                           panic "Cryptol.Symbolic.sat"
-                             [ "unable to make assignment into expression" ]
-                         Just tevs -> return $ Right (Right tevs)
-                     SBV.Unsatisfiable {} ->
-                       return $ Right (Left (unFinType <$> ts))
-                     _ -> return $ Left (rshow result)
-                            where rshow | isSat = show . SBV.SatResult
-                                        | otherwise = show . SBV.ThmResult
+                   results' <- runFn $ do
+                                 args <- mapM tyFn ts
+                                 b <- return $! fromVBit (foldl fromVFun v args)
+                                 return b
+                   let results = maybe results' (\n -> take n results') mSatNum
+                   esatexprs <- case results of
+                     -- allSat can return more than one as long as
+                     -- they're satisfiable
+                     (SBV.Satisfiable {} : _) -> do
+                       tevss <- mapM mkTevs results
+                       return $ AllSatResult tevss
+                       where
+                         mkTevs result =
+                           let Right (_, cws) = SBV.getModel result
+                               (vs, _) = parseValues ts cws
+                               sattys = unFinType <$> ts
+                               satexprs = zipWithM Eval.toExpr sattys vs
+                           in case zip3 sattys <$> satexprs <*> pure vs of
+                             Nothing ->
+                               panic "Cryptol.Symbolic.sat"
+                                 [ "unable to make assignment into expression" ]
+                             Just tevs -> return $ tevs
+                     -- prove returns only one
+                     [SBV.Unsatisfiable {}] ->
+                       return $ ThmResult (unFinType <$> ts)
+                     -- unsat returns empty
+                     [] -> return $ ThmResult (unFinType <$> ts)
+                     -- otherwise something is wrong
+                     _ -> return $ ProverError (rshow results)
+                            where rshow | isSat = show . SBV.AllSatResult . (boom,)
+                                        | otherwise = show . SBV.ThmResult . head
+                                  boom = panic "Cryptol.Symbolic.sat"
+                                           [ "attempted to evaluate bogus boolean for pretty-printing" ]
                    return (Right (esatexprs, modEnv), [])
 
 satProveOffline :: Bool
@@ -131,14 +149,14 @@
                 -> [DeclGroup]
                 -> Maybe FilePath
                 -> (Expr, Schema)
-                -> M.ModuleCmd (Either String ())
+                -> M.ModuleCmd ProverResult
 satProveOffline isSat useIte vrb edecls mfile (expr, schema) =
   protectStack useIte $ \modEnv -> do
     let extDgs = allDeclGroups modEnv ++ edecls
     let tyFn = if isSat then existsFinType else forallFinType
     let filename = fromMaybe "standard output" mfile
     case predArgTypes schema of
-      Left msg -> return (Right (Left msg, modEnv), [])
+      Left msg -> return (Right (ProverError msg, modEnv), [])
       Right ts ->
         do when vrb $ putStrLn "Simulating..."
            let env = evalDecls (emptyEnv useIte) extDgs
@@ -157,45 +175,11 @@
            case mfile of
              Just path -> writeFile path txt
              Nothing -> putStr txt
-           return (Right (Right (), modEnv), [])
+           return (Right (EmptyResult, modEnv), [])
 
 protectStack :: Bool
-             -> M.ModuleCmd (Either String a)
-             -> M.ModuleCmd (Either String a)
-=======
-                   let solution = case result of
-                         SBV.ThmResult (SBV.Satisfiable {}) -> Right (Just vs)
-                           where Right (_, cws) = SBV.getModel result
-                                 (vs, _) = parseValues ts cws
-                         SBV.ThmResult (SBV.Unsatisfiable {}) -> Right Nothing
-                         SBV.ThmResult _ -> Left (show result)
-                   return (Right (solution, modEnv), [])
-
-sat :: (String, Bool, Bool) -> (Expr, Schema) -> M.ModuleCmd (Either String (Maybe [[Eval.Value]]))
-sat (proverName, useSolverIte, verbose) (expr, schema) = protectStack useSolverIte $ \modEnv -> do
-  let extDgs = allDeclGroups modEnv
-  let prover = lookupProver proverName
-  case predArgTypes schema of
-    Left msg -> return (Right (Left msg, modEnv), [])
-    Right ts -> do when verbose $ putStrLn "Simulating..."
-                   let env = evalDecls (emptyEnv useSolverIte) extDgs
-                   let v = evalExpr env expr
-                   SBV.AllSatResult (_, results) <- SBV.allSatWith prover $ do
-                               args <- mapM existsFinType ts
-                               b <- return $! fromVBit (foldl fromVFun v args)
-                               when verbose $ liftIO $ putStrLn $ "Calling " ++ proverName ++ "..."
-                               return b
-                   let solutions = case results of
-                               (SBV.Satisfiable {} : _) -> Right (Just vs) where
-                                   vs = map (\r -> let
-                                       Right (_, cws) = SBV.getModel r
-                                       (vs, _) = parseValues ts cws
-                                       in vs) results
-                               _                        -> Right Nothing
-                   return (Right (solutions, modEnv), [])
-
-protectStack :: Bool -> M.ModuleCmd (Either String a) -> M.ModuleCmd (Either String a)
->>>>>>> 7d9376df
+             -> M.ModuleCmd ProverResult
+             -> M.ModuleCmd ProverResult
 protectStack usingITE cmd modEnv = X.catchJust isOverflow (cmd modEnv) handler
   where isOverflow X.StackOverflow = Just ()
         isOverflow _               = Nothing
@@ -203,7 +187,7 @@
             | otherwise = msgBase ++ "\n" ++
                           "Using ':set iteSolver=on' might help."
         msgBase = "Symbolic evaluation failed to terminate."
-        handler () = return (Right (Left msg, modEnv), [])
+        handler () = return (Right (ProverError msg, modEnv), [])
 
 parseValues :: [FinType] -> [SBV.CW] -> ([Eval.Value], [SBV.CW])
 parseValues [] cws = ([], cws)
