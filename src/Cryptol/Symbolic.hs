{-# LANGUAGE RecordWildCards #-}
-- |
-- Module      :  $Header$
-- Copyright   :  (c) 2013-2015 Galois, Inc.
-- License     :  BSD3
-- Maintainer  :  cryptol@galois.com
-- Stability   :  provisional
-- Portability :  portable

{-# LANGUAGE PatternGuards #-}
{-# LANGUAGE ScopedTypeVariables #-}
{-# LANGUAGE TupleSections #-}

module Cryptol.Symbolic where

import Control.Monad (replicateM, when, zipWithM)
import Control.Monad.IO.Class
import Data.List (transpose, intercalate)
import qualified Data.Map as Map
import qualified Control.Exception as X

import qualified Data.SBV.Dynamic as SBV

import qualified Cryptol.ModuleSystem as M
import qualified Cryptol.ModuleSystem.Env as M

import Cryptol.Symbolic.Prims
import Cryptol.Symbolic.Value

import qualified Cryptol.Eval.Value as Eval
import qualified Cryptol.Eval.Type (evalType)
import qualified Cryptol.Eval.Env (EvalEnv(..))
import Cryptol.TypeCheck.AST
import Cryptol.TypeCheck.Solver.InfNat (Nat'(..))
import Cryptol.Utils.PP
import Cryptol.Utils.Panic(panic)

#if __GLASGOW_HASKELL__ < 710
import Control.Applicative
import Data.Monoid (Monoid(..))
import Data.Traversable (traverse)
#endif

#if MIN_VERSION_sbv(5,1,0)
smtMode :: SBV.SMTLibVersion
smtMode = SBV.SMTLib2
#else
smtMode :: Bool
smtMode = True
#endif

-- External interface ----------------------------------------------------------

proverConfigs :: [(String, SBV.SMTConfig)]
proverConfigs =
  [ ("cvc4"     , SBV.cvc4     )
  , ("yices"    , SBV.yices    )
  , ("z3"       , SBV.z3       )
  , ("boolector", SBV.boolector)
  , ("mathsat"  , SBV.mathSAT  )
  , ("abc"      , SBV.abc      )
  , ("offline"  , SBV.defaultSMTCfg )
  , ("any"      , SBV.defaultSMTCfg )
  ]

proverNames :: [String]
proverNames = map fst proverConfigs

lookupProver :: String -> SBV.SMTConfig
lookupProver s =
  case lookup s proverConfigs of
    Just cfg -> cfg
    -- should be caught by UI for setting prover user variable
    Nothing  -> panic "Cryptol.Symbolic" [ "invalid prover: " ++ s ]

type SatResult = [(Type, Expr, Eval.Value)]

data SatNum = AllSat | SomeSat Int
  deriving (Show)

data QueryType = SatQuery SatNum | ProveQuery
  deriving (Show)

data ProverCommand = ProverCommand {
    pcQueryType :: QueryType
    -- ^ The type of query to run
  , pcProverName :: String
    -- ^ Which prover to use (one of the strings in 'proverConfigs')
  , pcUseSolverIte :: Bool
    -- ^ Whether to force branches (see 'Data.SBV.Dynamic.svSymbolicMerge')
  , pcVerbose :: Bool
    -- ^ Verbosity flag passed to SBV
  , pcExtraDecls :: [DeclGroup]
    -- ^ Extra declarations to bring into scope for symbolic
    -- simulation
  , pcSmtFile :: Maybe FilePath
    -- ^ Optionally output the SMTLIB query to a file
  , pcExpr :: Expr
    -- ^ The typechecked expression to evaluate
  , pcSchema :: Schema
    -- ^ The 'Schema' of @pcExpr@
  }

-- | A prover result is either an error message, an empty result (eg
-- for the offline prover), a counterexample or a lazy list of
-- satisfying assignments.
data ProverResult = AllSatResult [SatResult] -- LAZY
                  | ThmResult    [Type]
                  | EmptyResult
                  | ProverError  String

allSatSMTResults :: SBV.AllSatResult -> [SBV.SMTResult]
allSatSMTResults (SBV.AllSatResult (_, rs)) = rs

thmSMTResults :: SBV.ThmResult -> [SBV.SMTResult]
thmSMTResults (SBV.ThmResult r) = [r]

<<<<<<< HEAD
proverError :: String -> M.ModuleCmd ProverResult
proverError msg modEnv = return (Right (ProverError msg, modEnv), [])

satProve :: ProverCommand -> M.ModuleCmd ProverResult
satProve ProverCommand {..} = protectStack pcUseSolverIte proverError $ \modEnv -> do
  let (isSat, mSatNum) = case pcQueryType of
        ProveQuery -> (False, Nothing)
        SatQuery sn -> case sn of
          SomeSat n -> (True, Just n)
          AllSat    -> (True, Nothing)
  let extDgs = allDeclGroups modEnv ++ pcExtraDecls
=======
satProve :: Bool
         -> Maybe Int -- ^ satNum
         -> (String, Bool)
         -> [DeclGroup]
         -> Maybe FilePath
         -> (Expr, Schema)
         -> M.ModuleCmd ProverResult
satProve isSat mSatNum (proverName, verbose) edecls mfile (expr, schema) = protectStack $ \modEnv -> do
  let extDgs = allDeclGroups modEnv ++ edecls
>>>>>>> 7d815685
  provers <-
    case pcProverName of
      "any" -> SBV.sbvAvailableSolvers
      _ -> return [(lookupProver pcProverName) { SBV.smtFile = pcSmtFile }]
  let provers' = [ p { SBV.timing = pcVerbose, SBV.verbose = pcVerbose } | p <- provers ]
  let tyFn = if isSat then existsFinType else forallFinType
  let runProver fn tag e = do
        when pcVerbose $ liftIO $
          putStrLn $ "Trying proof with " ++
                     intercalate ", " (map show provers)
        (firstProver, res) <- fn provers' e
        when pcVerbose $ liftIO $
          putStrLn $ "Got result from " ++ show firstProver
        return (tag res)
  let runFn | isSat     = runProver SBV.allSatWithAny allSatSMTResults
            | otherwise = runProver SBV.proveWithAny  thmSMTResults
  case predArgTypes pcSchema of
    Left msg -> return (Right (ProverError msg, modEnv), [])
<<<<<<< HEAD
    Right ts -> do when pcVerbose $ putStrLn "Simulating..."
                   let env = evalDecls (emptyEnv pcUseSolverIte) extDgs
                   let v = evalExpr env pcExpr
=======
    Right ts -> do when verbose $ putStrLn "Simulating..."
                   let env = evalDecls emptyEnv extDgs
                   let v = evalExpr env expr
>>>>>>> 7d815685
                   results' <- runFn $ do
                                 args <- mapM tyFn ts
                                 b <- return $! fromVBit (foldl fromVFun v args)
                                 return b
                   let results = maybe results' (\n -> take n results') mSatNum
                   esatexprs <- case results of
                     -- allSat can return more than one as long as
                     -- they're satisfiable
                     (SBV.Satisfiable {} : _) -> do
                       tevss <- mapM mkTevs results
                       return $ AllSatResult tevss
                       where
                         mkTevs result =
                           let Right (_, cws) = SBV.getModel result
                               (vs, _) = parseValues ts cws
                               sattys = unFinType <$> ts
                               satexprs = zipWithM Eval.toExpr sattys vs
                           in case zip3 sattys <$> satexprs <*> pure vs of
                             Nothing ->
                               panic "Cryptol.Symbolic.sat"
                                 [ "unable to make assignment into expression" ]
                             Just tevs -> return $ tevs
                     -- prove returns only one
                     [SBV.Unsatisfiable {}] ->
                       return $ ThmResult (unFinType <$> ts)
                     -- unsat returns empty
                     [] -> return $ ThmResult (unFinType <$> ts)
                     -- otherwise something is wrong
                     _ -> return $ ProverError (rshow results)
                            where rshow | isSat = show . SBV.AllSatResult . (boom,)
                                        | otherwise = show . SBV.ThmResult . head
                                  boom = panic "Cryptol.Symbolic.sat"
                                           [ "attempted to evaluate bogus boolean for pretty-printing" ]
                   return (Right (esatexprs, modEnv), [])

<<<<<<< HEAD
satProveOffline :: ProverCommand -> M.ModuleCmd (Either String String)
satProveOffline ProverCommand {..} =
  protectStack pcUseSolverIte (\msg modEnv -> return (Right (Left msg, modEnv), [])) $ \modEnv -> do
    let isSat = case pcQueryType of
          ProveQuery -> False
          SatQuery _ -> True
    let extDgs = allDeclGroups modEnv ++ pcExtraDecls
=======
satProveOffline :: Bool
                -> Bool
                -> [DeclGroup]
                -> Maybe FilePath
                -> (Expr, Schema)
                -> M.ModuleCmd ProverResult
satProveOffline isSat vrb edecls mfile (expr, schema) =
  protectStack $ \modEnv -> do
    let extDgs = allDeclGroups modEnv ++ edecls
>>>>>>> 7d815685
    let tyFn = if isSat then existsFinType else forallFinType
    case predArgTypes pcSchema of
      Left msg -> return (Right (Left msg, modEnv), [])
      Right ts ->
<<<<<<< HEAD
        do when pcVerbose $ putStrLn "Simulating..."
           let env = evalDecls (emptyEnv pcUseSolverIte) extDgs
           let v = evalExpr env pcExpr
           smtlib <- SBV.compileToSMTLib True isSat $ do
             args <- mapM tyFn ts
             b <- return $! fromVBit (foldl fromVFun v args)
             return b
           return (Right (Right smtlib, modEnv), [])
{-
-}

protectStack :: Bool
             -> (String -> M.ModuleCmd a)
             -> M.ModuleCmd a
             -> M.ModuleCmd a
protectStack usingITE mkErr cmd modEnv =
  X.catchJust isOverflow (cmd modEnv) handler
  where isOverflow X.StackOverflow = Just ()
        isOverflow _               = Nothing
        msg | usingITE  = msgBase
            | otherwise = msgBase ++ "\n" ++
                          "Using ':set iteSolver=on' might help."
        msgBase = "Symbolic evaluation failed to terminate."
        handler () = mkErr msg modEnv -- (Right (ProverError msg, modEnv), [])
=======
        do when vrb $ putStrLn "Simulating..."
           let env = evalDecls emptyEnv extDgs
           let v = evalExpr env expr
           let satWord | isSat = "satisfiability"
                       | otherwise = "validity"
           txt <- SBV.compileToSMTLib smtMode isSat $ do
                    args <- mapM tyFn ts
                    b <- return $! fromVBit (foldl fromVFun v args)
                    liftIO $ putStrLn $
                      "Writing to SMT-Lib file " ++ filename ++ "..."
                    return b
           liftIO $ putStrLn $
             "To determine the " ++ satWord ++
             " of the expression, use an external SMT solver."
           case mfile of
             Just path -> writeFile path txt
             Nothing -> putStr txt
           return (Right (EmptyResult, modEnv), [])

protectStack :: M.ModuleCmd ProverResult
             -> M.ModuleCmd ProverResult
protectStack cmd modEnv = X.catchJust isOverflow (cmd modEnv) handler
  where isOverflow X.StackOverflow = Just ()
        isOverflow _               = Nothing
        msg = "Symbolic evaluation failed to terminate."
        handler () = return (Right (ProverError msg, modEnv), [])
>>>>>>> 7d815685

parseValues :: [FinType] -> [SBV.CW] -> ([Eval.Value], [SBV.CW])
parseValues [] cws = ([], cws)
parseValues (t : ts) cws = (v : vs, cws'')
  where (v, cws') = parseValue t cws
        (vs, cws'') = parseValues ts cws'

parseValue :: FinType -> [SBV.CW] -> (Eval.Value, [SBV.CW])
parseValue FTBit [] = panic "Cryptol.Symbolic.parseValue" [ "empty FTBit" ]
parseValue FTBit (cw : cws) = (Eval.VBit (SBV.cwToBool cw), cws)
parseValue (FTSeq 0 FTBit) cws = (Eval.VWord (Eval.BV 0 0), cws)
parseValue (FTSeq n FTBit) cws =
  case SBV.genParse (SBV.KBounded False n) cws of
    Just (x, cws') -> (Eval.VWord (Eval.BV (toInteger n) x), cws')
    Nothing        -> (Eval.VSeq True vs, cws')
      where (vs, cws') = parseValues (replicate n FTBit) cws
parseValue (FTSeq n t) cws = (Eval.VSeq False vs, cws')
  where (vs, cws') = parseValues (replicate n t) cws
parseValue (FTTuple ts) cws = (Eval.VTuple vs, cws')
  where (vs, cws') = parseValues ts cws
parseValue (FTRecord fs) cws = (Eval.VRecord (zip ns vs), cws')
  where (ns, ts) = unzip fs
        (vs, cws') = parseValues ts cws

allDeclGroups :: M.ModuleEnv -> [DeclGroup]
allDeclGroups = concatMap mDecls . M.loadedModules

data FinType
    = FTBit
    | FTSeq Int FinType
    | FTTuple [FinType]
    | FTRecord [(Name, FinType)]

numType :: Type -> Maybe Int
numType (TCon (TC (TCNum n)) [])
  | 0 <= n && n <= toInteger (maxBound :: Int) = Just (fromInteger n)
numType (TUser _ _ t) = numType t
numType _ = Nothing

finType :: Type -> Maybe FinType
finType ty =
  case ty of
    TCon (TC TCBit) []       -> Just FTBit
    TCon (TC TCSeq) [n, t]   -> FTSeq <$> numType n <*> finType t
    TCon (TC (TCTuple _)) ts -> FTTuple <$> traverse finType ts
    TRec fields              -> FTRecord <$> traverse (traverseSnd finType) fields
    TUser _ _ t              -> finType t
    _                        -> Nothing

unFinType :: FinType -> Type
unFinType fty =
  case fty of
    FTBit        -> tBit
    FTSeq l ety  -> tSeq (tNum l) (unFinType ety)
    FTTuple ftys -> tTuple (unFinType <$> ftys)
    FTRecord fs  -> tRec (zip fns tys)
      where
        fns = fst <$> fs
        tys = unFinType . snd <$> fs

predArgTypes :: Schema -> Either String [FinType]
predArgTypes schema@(Forall ts ps ty)
  | null ts && null ps =
      case go ty of
        Just fts -> Right fts
        Nothing  -> Left $ "Not a valid predicate type:\n" ++ show (pp schema)
  | otherwise = Left $ "Not a monomorphic type:\n" ++ show (pp schema)
  where
    go (TCon (TC TCBit) []) = Just []
    go (TCon (TC TCFun) [ty1, ty2]) = (:) <$> finType ty1 <*> go ty2
    go (TUser _ _ t) = go t
    go _ = Nothing

forallFinType :: FinType -> SBV.Symbolic Value
forallFinType ty =
  case ty of
    FTBit         -> VBit <$> forallSBool_
    FTSeq 0 FTBit -> return $ VWord (literalSWord 0 0)
    FTSeq n FTBit -> VWord <$> (forallBV_ n)
    FTSeq n t     -> VSeq False <$> replicateM n (forallFinType t)
    FTTuple ts    -> VTuple <$> mapM forallFinType ts
    FTRecord fs   -> VRecord <$> mapM (traverseSnd forallFinType) fs

existsFinType :: FinType -> SBV.Symbolic Value
existsFinType ty =
  case ty of
    FTBit         -> VBit <$> existsSBool_
    FTSeq 0 FTBit -> return $ VWord (literalSWord 0 0)
    FTSeq n FTBit -> VWord <$> existsBV_ n
    FTSeq n t     -> VSeq False <$> replicateM n (existsFinType t)
    FTTuple ts    -> VTuple <$> mapM existsFinType ts
    FTRecord fs   -> VRecord <$> mapM (traverseSnd existsFinType) fs

-- Simulation environment ------------------------------------------------------

data Env = Env
  { envVars :: Map.Map QName Value
  , envTypes :: Map.Map TVar TValue
  }

instance Monoid Env where
  mempty = Env
    { envVars  = Map.empty
    , envTypes = Map.empty
    }

  mappend l r = Env
    { envVars  = Map.union (envVars  l) (envVars  r)
    , envTypes = Map.union (envTypes l) (envTypes r)
    }

emptyEnv :: Env
emptyEnv = mempty

-- | Bind a variable in the evaluation environment.
bindVar :: (QName, Value) -> Env -> Env
bindVar (n, thunk) env = env { envVars = Map.insert n thunk (envVars env) }

-- | Lookup a variable in the environment.
lookupVar :: QName -> Env -> Maybe Value
lookupVar n env = Map.lookup n (envVars env)

-- | Bind a type variable of kind *.
bindType :: TVar -> TValue -> Env -> Env
bindType p ty env = env { envTypes = Map.insert p ty (envTypes env) }

-- | Lookup a type variable.
lookupType :: TVar -> Env -> Maybe TValue
lookupType p env = Map.lookup p (envTypes env)

-- Expressions -----------------------------------------------------------------

evalExpr :: Env -> Expr -> Value
evalExpr env expr =
  case expr of
    EList es ty       -> VSeq (tIsBit ty) (map eval es)
    ETuple es         -> VTuple (map eval es)
    ERec fields       -> VRecord [ (f, eval e) | (f, e) <- fields ]
    ESel e sel        -> evalSel sel (eval e)
    EIf b e1 e2       -> iteValue (fromVBit (eval b)) (eval e1) (eval e2)
    EComp ty e mss    -> evalComp env (evalType env ty) e mss
    EVar n            -> case lookupVar n env of
                           Just x -> x
                           _ -> panic "Cryptol.Symbolic.evalExpr" [ "Variable " ++ show n ++ " not found" ]
    -- TODO: how to deal with uninterpreted functions?
    ETAbs tv e        -> VPoly $ \ty -> evalExpr (bindType (tpVar tv) ty env) e
    ETApp e ty        -> fromVPoly (eval e) (evalType env ty)
    EApp e1 e2        -> fromVFun (eval e1) (eval e2)
    EAbs n _ty e      -> VFun $ \x -> evalExpr (bindVar (n, x) env) e
    EProofAbs _prop e -> eval e
    EProofApp e       -> eval e
    ECast e _ty       -> eval e
    EWhere e ds       -> evalExpr (evalDecls env ds) e
    where
      eval e = evalExpr env e

evalType :: Env -> Type -> TValue
evalType env ty = Cryptol.Eval.Type.evalType env' ty
  where env' = Cryptol.Eval.Env.EvalEnv Map.empty (envTypes env)


evalSel :: Selector -> Value -> Value
evalSel sel v =
  case sel of
    TupleSel n _  ->
      case v of
        VTuple xs  -> xs !! n -- 0-based indexing
        VSeq b xs  -> VSeq b (map (evalSel sel) xs)
        VStream xs -> VStream (map (evalSel sel) xs)
        VFun f     -> VFun (\x -> evalSel sel (f x))
        _ -> panic "Cryptol.Symbolic.evalSel" [ "Tuple selector applied to incompatible type" ]

    RecordSel n _ ->
      case v of
        VRecord bs  -> case lookup n bs of
                         Just x -> x
                         _ -> panic "Cryptol.Symbolic.evalSel" [ "Selector " ++ show n ++ " not found" ]
        VSeq b xs   -> VSeq b (map (evalSel sel) xs)
        VStream xs  -> VStream (map (evalSel sel) xs)
        VFun f      -> VFun (\x -> evalSel sel (f x))
        _ -> panic "Cryptol.Symbolic.evalSel" [ "Record selector applied to non-record" ]

    ListSel n _   -> case v of
                       VWord s -> VBit (SBV.svTestBit s i)
                                    where i = SBV.svBitSize s - 1 - n
                       _       -> fromSeq v !! n  -- 0-based indexing

-- Declarations ----------------------------------------------------------------

evalDecls :: Env -> [DeclGroup] -> Env
evalDecls = foldl evalDeclGroup

evalDeclGroup :: Env -> DeclGroup -> Env
evalDeclGroup env dg =
  case dg of
    NonRecursive d -> bindVar (evalDecl env d) env
    Recursive ds   -> let env' = foldr bindVar env lazyBindings
                          bindings = map (evalDecl env') ds
                          lazyBindings = [ (qname, copyBySchema env (dSignature d) v)
                                         | (d, (qname, v)) <- zip ds bindings ]
                      in env'

evalDecl :: Env -> Decl -> (QName, Value)
evalDecl env d = (dName d, body)
  where
  body = case dDefinition d of
           DExpr e -> evalExpr env e
           DPrim   -> evalPrim d

-- | Make a copy of the given value, building the spine based only on
-- the type without forcing the value argument. This lets us avoid
-- strictness problems when evaluating recursive definitions.
copyBySchema :: Env -> Schema -> Value -> Value
copyBySchema env0 (Forall params _props ty) = go params env0
  where
    go [] env v = copyByType env (evalType env ty) v
    go (p : ps) env v =
      VPoly (\t -> go ps (bindType (tpVar p) t env) (fromVPoly v t))

copyByType :: Env -> TValue -> Value -> Value
copyByType env ty v
  | isTBit ty                    = VBit (fromVBit v)
  | Just (n, ety) <- isTSeq ty   = case numTValue n of
                                     Nat _ -> VSeq (isTBit ety) (fromSeq v)
                                     Inf   -> VStream (fromSeq v)
  | Just (_, bty) <- isTFun ty   = VFun (\x -> copyByType env bty (fromVFun v x))
  | Just (_, tys) <- isTTuple ty = VTuple (zipWith (copyByType env) tys (fromVTuple v))
  | Just fs <- isTRec ty         = VRecord [ (f, copyByType env t (lookupRecord f v)) | (f, t) <- fs ]
  | otherwise                    = v
-- copyByType env ty v = logicUnary id id (evalType env ty) v

-- List Comprehensions ---------------------------------------------------------

-- | Evaluate a comprehension.
evalComp :: Env -> TValue -> Expr -> [[Match]] -> Value
evalComp env seqty body ms
  | Just (len,el) <- isTSeq seqty = toSeq len el [ evalExpr e body | e <- envs ]
  | otherwise = evalPanic "Cryptol.Eval" [ "evalComp given a non sequence"
                                         , show seqty
                                         ]

  -- XXX we could potentially print this as a number if the type was available.
  where
  -- generate a new environment for each iteration of each parallel branch
  benvs = map (branchEnvs env) ms

  -- take parallel slices of each environment.  when the length of the list
  -- drops below the number of branches, one branch has terminated.
  allBranches es = length es == length ms
  slices         = takeWhile allBranches (transpose benvs)

  -- join environments to produce environments at each step through the process.
  envs = map mconcat slices

-- | Turn a list of matches into the final environments for each iteration of
-- the branch.
branchEnvs :: Env -> [Match] -> [Env]
branchEnvs env matches =
  case matches of
    []     -> [env]
    m : ms -> do env' <- evalMatch env m
                 branchEnvs env' ms

-- | Turn a match into the list of environments it represents.
evalMatch :: Env -> Match -> [Env]
evalMatch env m = case m of
  From n _ty expr -> [ bindVar (n, v) env | v <- fromSeq (evalExpr env expr) ]
  Let d           -> [ bindVar (evalDecl env d) env ]<|MERGE_RESOLUTION|>--- conflicted
+++ resolved
@@ -39,14 +39,6 @@
 import Control.Applicative
 import Data.Monoid (Monoid(..))
 import Data.Traversable (traverse)
-#endif
-
-#if MIN_VERSION_sbv(5,1,0)
-smtMode :: SBV.SMTLibVersion
-smtMode = SBV.SMTLib2
-#else
-smtMode :: Bool
-smtMode = True
 #endif
 
 -- External interface ----------------------------------------------------------
@@ -86,8 +78,6 @@
     -- ^ The type of query to run
   , pcProverName :: String
     -- ^ Which prover to use (one of the strings in 'proverConfigs')
-  , pcUseSolverIte :: Bool
-    -- ^ Whether to force branches (see 'Data.SBV.Dynamic.svSymbolicMerge')
   , pcVerbose :: Bool
     -- ^ Verbosity flag passed to SBV
   , pcExtraDecls :: [DeclGroup]
@@ -115,29 +105,17 @@
 thmSMTResults :: SBV.ThmResult -> [SBV.SMTResult]
 thmSMTResults (SBV.ThmResult r) = [r]
 
-<<<<<<< HEAD
 proverError :: String -> M.ModuleCmd ProverResult
 proverError msg modEnv = return (Right (ProverError msg, modEnv), [])
 
 satProve :: ProverCommand -> M.ModuleCmd ProverResult
-satProve ProverCommand {..} = protectStack pcUseSolverIte proverError $ \modEnv -> do
+satProve ProverCommand {..} = protectStack proverError $ \modEnv -> do
   let (isSat, mSatNum) = case pcQueryType of
         ProveQuery -> (False, Nothing)
         SatQuery sn -> case sn of
           SomeSat n -> (True, Just n)
           AllSat    -> (True, Nothing)
   let extDgs = allDeclGroups modEnv ++ pcExtraDecls
-=======
-satProve :: Bool
-         -> Maybe Int -- ^ satNum
-         -> (String, Bool)
-         -> [DeclGroup]
-         -> Maybe FilePath
-         -> (Expr, Schema)
-         -> M.ModuleCmd ProverResult
-satProve isSat mSatNum (proverName, verbose) edecls mfile (expr, schema) = protectStack $ \modEnv -> do
-  let extDgs = allDeclGroups modEnv ++ edecls
->>>>>>> 7d815685
   provers <-
     case pcProverName of
       "any" -> SBV.sbvAvailableSolvers
@@ -156,15 +134,9 @@
             | otherwise = runProver SBV.proveWithAny  thmSMTResults
   case predArgTypes pcSchema of
     Left msg -> return (Right (ProverError msg, modEnv), [])
-<<<<<<< HEAD
     Right ts -> do when pcVerbose $ putStrLn "Simulating..."
-                   let env = evalDecls (emptyEnv pcUseSolverIte) extDgs
+                   let env = evalDecls mempty extDgs
                    let v = evalExpr env pcExpr
-=======
-    Right ts -> do when verbose $ putStrLn "Simulating..."
-                   let env = evalDecls emptyEnv extDgs
-                   let v = evalExpr env expr
->>>>>>> 7d815685
                    results' <- runFn $ do
                                  args <- mapM tyFn ts
                                  b <- return $! fromVBit (foldl fromVFun v args)
@@ -200,82 +172,35 @@
                                            [ "attempted to evaluate bogus boolean for pretty-printing" ]
                    return (Right (esatexprs, modEnv), [])
 
-<<<<<<< HEAD
 satProveOffline :: ProverCommand -> M.ModuleCmd (Either String String)
 satProveOffline ProverCommand {..} =
-  protectStack pcUseSolverIte (\msg modEnv -> return (Right (Left msg, modEnv), [])) $ \modEnv -> do
+  protectStack (\msg modEnv -> return (Right (Left msg, modEnv), [])) $ \modEnv -> do
     let isSat = case pcQueryType of
           ProveQuery -> False
           SatQuery _ -> True
     let extDgs = allDeclGroups modEnv ++ pcExtraDecls
-=======
-satProveOffline :: Bool
-                -> Bool
-                -> [DeclGroup]
-                -> Maybe FilePath
-                -> (Expr, Schema)
-                -> M.ModuleCmd ProverResult
-satProveOffline isSat vrb edecls mfile (expr, schema) =
-  protectStack $ \modEnv -> do
-    let extDgs = allDeclGroups modEnv ++ edecls
->>>>>>> 7d815685
     let tyFn = if isSat then existsFinType else forallFinType
     case predArgTypes pcSchema of
       Left msg -> return (Right (Left msg, modEnv), [])
       Right ts ->
-<<<<<<< HEAD
         do when pcVerbose $ putStrLn "Simulating..."
-           let env = evalDecls (emptyEnv pcUseSolverIte) extDgs
+           let env = evalDecls mempty extDgs
            let v = evalExpr env pcExpr
            smtlib <- SBV.compileToSMTLib True isSat $ do
              args <- mapM tyFn ts
              b <- return $! fromVBit (foldl fromVFun v args)
              return b
            return (Right (Right smtlib, modEnv), [])
-{-
--}
-
-protectStack :: Bool
-             -> (String -> M.ModuleCmd a)
+
+protectStack :: (String -> M.ModuleCmd a)
              -> M.ModuleCmd a
              -> M.ModuleCmd a
-protectStack usingITE mkErr cmd modEnv =
+protectStack mkErr cmd modEnv =
   X.catchJust isOverflow (cmd modEnv) handler
   where isOverflow X.StackOverflow = Just ()
         isOverflow _               = Nothing
-        msg | usingITE  = msgBase
-            | otherwise = msgBase ++ "\n" ++
-                          "Using ':set iteSolver=on' might help."
-        msgBase = "Symbolic evaluation failed to terminate."
+        msg = "Symbolic evaluation failed to terminate."
         handler () = mkErr msg modEnv -- (Right (ProverError msg, modEnv), [])
-=======
-        do when vrb $ putStrLn "Simulating..."
-           let env = evalDecls emptyEnv extDgs
-           let v = evalExpr env expr
-           let satWord | isSat = "satisfiability"
-                       | otherwise = "validity"
-           txt <- SBV.compileToSMTLib smtMode isSat $ do
-                    args <- mapM tyFn ts
-                    b <- return $! fromVBit (foldl fromVFun v args)
-                    liftIO $ putStrLn $
-                      "Writing to SMT-Lib file " ++ filename ++ "..."
-                    return b
-           liftIO $ putStrLn $
-             "To determine the " ++ satWord ++
-             " of the expression, use an external SMT solver."
-           case mfile of
-             Just path -> writeFile path txt
-             Nothing -> putStr txt
-           return (Right (EmptyResult, modEnv), [])
-
-protectStack :: M.ModuleCmd ProverResult
-             -> M.ModuleCmd ProverResult
-protectStack cmd modEnv = X.catchJust isOverflow (cmd modEnv) handler
-  where isOverflow X.StackOverflow = Just ()
-        isOverflow _               = Nothing
-        msg = "Symbolic evaluation failed to terminate."
-        handler () = return (Right (ProverError msg, modEnv), [])
->>>>>>> 7d815685
 
 parseValues :: [FinType] -> [SBV.CW] -> ([Eval.Value], [SBV.CW])
 parseValues [] cws = ([], cws)
@@ -386,9 +311,6 @@
     { envVars  = Map.union (envVars  l) (envVars  r)
     , envTypes = Map.union (envTypes l) (envTypes r)
     }
-
-emptyEnv :: Env
-emptyEnv = mempty
 
 -- | Bind a variable in the evaluation environment.
 bindVar :: (QName, Value) -> Env -> Env
