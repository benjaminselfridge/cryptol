-- |
-- Module      :  $Header$
-- Copyright   :  (c) 2013-2016 Galois, Inc.
-- License     :  BSD3
-- Maintainer  :  cryptol@galois.com
-- Stability   :  provisional
-- Portability :  portable

{-# LANGUAGE DeriveDataTypeable #-}
{-# LANGUAGE LambdaCase #-}
{-# LANGUAGE MultiParamTypeClasses #-}
{-# LANGUAGE PatternGuards #-}
{-# LANGUAGE RecordWildCards #-}
{-# LANGUAGE TypeFamilies #-}
{-# LANGUAGE ViewPatterns #-}

module Cryptol.REPL.Monad (
    -- * REPL Monad
    REPL(..), runREPL
  , io
  , raise
  , stop
  , catch
  , rPutStrLn
  , rPutStr
  , rPrint

    -- ** Errors
  , REPLException(..)
  , rethrowEvalError

    -- ** Environment
  , getFocusedEnv
  , getModuleEnv, setModuleEnv
  , getDynEnv, setDynEnv
  , uniqify, freshName
  , getTSyns, getNewtypes, getVars
  , whenDebug
  , getExprNames
  , getTypeNames
  , getPropertyNames
  , getModNames
  , LoadedModule(..), getLoadedMod, setLoadedMod
  , setSearchPath, prependSearchPath
  , getPrompt
  , shouldContinue
  , unlessBatch
  , asBatch
  , disableLet
  , enableLet
  , getLetEnabled
  , updateREPLTitle
  , setUpdateREPLTitle

    -- ** Config Options
  , EnvVal(..)
  , OptionDescr(..)
  , setUser, getUser, tryGetUser
  , userOptions
  , getUserSatNum
  , getUserShowProverStats

    -- ** Configurable Output
  , getPutStr
  , getLogger
  , setPutStr

    -- ** Smoke Test
  , smokeTest
  , Smoke(..)

  ) where

import Cryptol.REPL.Trie

import Cryptol.Eval (EvalError)
import qualified Cryptol.ModuleSystem as M
import qualified Cryptol.ModuleSystem.Env as M
import qualified Cryptol.ModuleSystem.Name as M
import qualified Cryptol.ModuleSystem.NamingEnv as M
import Cryptol.Parser (ParseError,ppError)
import Cryptol.Parser.NoInclude (IncludeError,ppIncludeError)
import Cryptol.Parser.NoPat (Error)
import Cryptol.Parser.Position (emptyRange, Range(from))
import qualified Cryptol.TypeCheck.AST as T
import qualified Cryptol.TypeCheck as T
import qualified Cryptol.Utils.Ident as I
import Cryptol.Utils.PP
import Cryptol.Utils.Panic (panic)
import Cryptol.Utils.Logger(Logger, logPutStr, funLogger)
import qualified Cryptol.Parser.AST as P
import Cryptol.Symbolic (proverNames, lookupProver, SatNum(..))

import Control.Monad (ap,unless,when)
import Control.Monad.Base
import Control.Monad.IO.Class
import Control.Monad.Trans.Control
import Data.Char (isSpace)
import Data.IORef
    (IORef,newIORef,readIORef,modifyIORef,atomicModifyIORef)
import Data.List (intercalate, isPrefixOf, unfoldr, sortBy)
import Data.Maybe (catMaybes)
import Data.Ord (comparing)
import Data.Typeable (Typeable)
import System.Directory (findExecutable)
import qualified Control.Exception as X
import qualified Data.Map as Map
import Text.Read (readMaybe)

import Data.SBV.Dynamic (sbvCheckSolverInstallation)

import Prelude ()
import Prelude.Compat

-- REPL Environment ------------------------------------------------------------

-- | The currently focused module.
data LoadedModule = LoadedModule
  { lName :: Maybe P.ModName -- ^ Focused module
  , lPath :: FilePath        -- ^ Focused file
  }

-- | REPL RW Environment.
data RW = RW
  { eLoadedMod   :: Maybe LoadedModule
    -- ^ This is the name of the currently "focused" module.
    -- This is what we edit (:e) or reload (:r)

  , eContinue    :: Bool
    -- ^ Should we keep going when we encounter an error, or give up.

  , eIsBatch     :: Bool
    -- ^ Are we in batch mode.

  , eModuleEnv   :: M.ModuleEnv
    -- ^ The current environment of all things loaded.

  , eUserEnv     :: UserEnv
    -- ^ User settings

  , eLogger      :: Logger
    -- ^ Use this to send messages to the user

  , eLetEnabled  :: Bool
    -- ^ Should we allow `let` on the command line

  , eUpdateTitle :: REPL ()
    -- ^ Execute this every time we load a module.
    -- This is used to change the title of terminal when loading a module.
  }

-- | Initial, empty environment.
defaultRW :: Bool -> Logger -> IO RW
defaultRW isBatch l = do
  env <- M.initialModuleEnv
  return RW
    { eLoadedMod   = Nothing
    , eContinue    = True
    , eIsBatch     = isBatch
    , eModuleEnv   = env
    , eUserEnv     = mkUserEnv userOptions
    , eLogger      = l
    , eLetEnabled  = True
    , eUpdateTitle = return ()
    }

-- | Build up the prompt for the REPL.
mkPrompt :: RW -> String
mkPrompt rw
  | eIsBatch rw = ""
  | otherwise   = maybe "cryptol" pretty (lName =<< eLoadedMod rw) ++ "> "

-- REPL Monad ------------------------------------------------------------------

-- | REPL_ context with InputT handling.
newtype REPL a = REPL { unREPL :: IORef RW -> IO a }

-- | Run a REPL action with a fresh environment.
runREPL :: Bool -> Logger -> REPL a -> IO a
runREPL isBatch l m = do
  ref <- newIORef =<< defaultRW isBatch l
  unREPL m ref

instance Functor REPL where
  {-# INLINE fmap #-}
  fmap f m = REPL (\ ref -> fmap f (unREPL m ref))

instance Applicative REPL where
  {-# INLINE pure #-}
  pure = return
  {-# INLINE (<*>) #-}
  (<*>) = ap

instance Monad REPL where
  {-# INLINE return #-}
  return x = REPL (\_ -> return x)

  {-# INLINE (>>=) #-}
  m >>= f = REPL $ \ref -> do
    x <- unREPL m ref
    unREPL (f x) ref

instance MonadIO REPL where
  liftIO = io

instance MonadBase IO REPL where
  liftBase = liftIO

instance MonadBaseControl IO REPL where
  type StM REPL a = a
  liftBaseWith f = REPL $ \ref ->
    f $ \m -> unREPL m ref
  restoreM x = return x

instance M.FreshM REPL where
  liftSupply f = modifyRW $ \ RW { .. } ->
    let (a,s') = f (M.meSupply eModuleEnv)
     in (RW { eModuleEnv = eModuleEnv { M.meSupply = s' }, .. },a)

-- Exceptions ------------------------------------------------------------------

-- | REPL exceptions.
data REPLException
  = ParseError ParseError
  | FileNotFound FilePath
  | DirectoryNotFound FilePath
  | NoPatError [Error]
  | NoIncludeError [IncludeError]
  | EvalError EvalError
  | ModuleSystemError NameDisp M.ModuleError
  | EvalPolyError T.Schema
  | TypeNotTestable T.Type
    deriving (Show,Typeable)

instance X.Exception REPLException

instance PP REPLException where
  ppPrec _ re = case re of
    ParseError e         -> ppError e
    FileNotFound path    -> sep [ text "File"
                                , text ("`" ++ path ++ "'")
                                , text"not found"
                                ]
    DirectoryNotFound path -> sep [ text "Directory"
                                  , text ("`" ++ path ++ "'")
                                  , text"not found or not a directory"
                                  ]
    NoPatError es        -> vcat (map pp es)
    NoIncludeError es    -> vcat (map ppIncludeError es)
    ModuleSystemError ns me -> fixNameDisp ns (pp me)
    EvalError e          -> pp e
    EvalPolyError s      -> text "Cannot evaluate polymorphic value."
                         $$ text "Type:" <+> pp s
    TypeNotTestable t    -> text "The expression is not of a testable type."
                         $$ text "Type:" <+> pp t

-- | Raise an exception.
raise :: REPLException -> REPL a
raise exn = io (X.throwIO exn)


catch :: REPL a -> (REPLException -> REPL a) -> REPL a
catch m k = REPL (\ ref -> rethrowEvalError (unREPL m ref) `X.catch` \ e -> unREPL (k e) ref)


rethrowEvalError :: IO a -> IO a
rethrowEvalError m = run `X.catch` rethrow
  where
  run = do
    a <- m
    return $! a

  rethrow :: EvalError -> IO a
  rethrow exn = X.throwIO (EvalError exn)




-- Primitives ------------------------------------------------------------------

io :: IO a -> REPL a
io m = REPL (\ _ -> m)

getRW :: REPL RW
getRW  = REPL readIORef

modifyRW :: (RW -> (RW,a)) -> REPL a
modifyRW f = REPL (\ ref -> atomicModifyIORef ref f)

modifyRW_ :: (RW -> RW) -> REPL ()
modifyRW_ f = REPL (\ ref -> modifyIORef ref f)

-- | Construct the prompt for the current environment.
getPrompt :: REPL String
getPrompt  = mkPrompt `fmap` getRW

-- | Set the name of the currently focused file, edited by @:e@ and loaded via
-- @:r@.
setLoadedMod :: LoadedModule -> REPL ()
setLoadedMod n = do
  modifyRW_ (\ rw -> rw { eLoadedMod = Just n })
  updateREPLTitle

getLoadedMod :: REPL (Maybe LoadedModule)
getLoadedMod  = eLoadedMod `fmap` getRW

setSearchPath :: [FilePath] -> REPL ()
setSearchPath path = do
  me <- getModuleEnv
  setModuleEnv $ me { M.meSearchPath = path }

prependSearchPath :: [FilePath] -> REPL ()
prependSearchPath path = do
  me <- getModuleEnv
  setModuleEnv $ me { M.meSearchPath = path ++ M.meSearchPath me }

shouldContinue :: REPL Bool
shouldContinue  = eContinue `fmap` getRW

stop :: REPL ()
stop  = modifyRW_ (\ rw -> rw { eContinue = False })

unlessBatch :: REPL () -> REPL ()
unlessBatch body = do
  rw <- getRW
  unless (eIsBatch rw) body

-- | Run a computation in batch mode, restoring the previous isBatch
-- flag afterwards
asBatch :: REPL a -> REPL a
asBatch body = do
  wasBatch <- eIsBatch `fmap` getRW
  modifyRW_ $ (\ rw -> rw { eIsBatch = True })
  a <- body
  modifyRW_ $ (\ rw -> rw { eIsBatch = wasBatch })
  return a

disableLet :: REPL ()
disableLet  = modifyRW_ (\ rw -> rw { eLetEnabled = False })

enableLet :: REPL ()
enableLet  = modifyRW_ (\ rw -> rw { eLetEnabled = True })

-- | Are let-bindings enabled in this REPL?
getLetEnabled :: REPL Bool
getLetEnabled = fmap eLetEnabled getRW

-- | Update the title
updateREPLTitle :: REPL ()
updateREPLTitle  = unlessBatch $ do
  rw <- getRW
  eUpdateTitle rw

-- | Set the function that will be called when updating the title
setUpdateREPLTitle :: REPL () -> REPL ()
setUpdateREPLTitle m = modifyRW_ (\rw -> rw { eUpdateTitle = m })

-- | Set the REPL's string-printer
setPutStr :: (String -> IO ()) -> REPL ()
setPutStr fn = modifyRW_ $ \rw -> rw { eLogger = funLogger fn }

-- | Get the REPL's string-printer
getPutStr :: REPL (String -> IO ())
getPutStr =
  do rw <- getRW
     return (logPutStr (eLogger rw))

getLogger :: REPL Logger
getLogger = eLogger <$> getRW


-- | Use the configured output action to print a string
rPutStr :: String -> REPL ()
rPutStr str = do
  f <- getPutStr
  io (f str)

-- | Use the configured output action to print a string with a trailing newline
rPutStrLn :: String -> REPL ()
rPutStrLn str = rPutStr $ str ++ "\n"

-- | Use the configured output action to print something using its Show instance
rPrint :: Show a => a -> REPL ()
rPrint x = rPutStrLn (show x)

getFocusedEnv :: REPL (M.IfaceDecls,M.NamingEnv,NameDisp)
getFocusedEnv  = do
  me <- getModuleEnv
  -- dyNames is a NameEnv that removes the #Uniq prefix from interactively-bound
  -- variables.
  let (dyDecls,dyNames,dyDisp) = M.dynamicEnv me
  let (fDecls,fNames,fDisp) = M.focusedEnv me
  return ( dyDecls `mappend` fDecls
         , dyNames `M.shadowing` fNames
         , dyDisp `mappend` fDisp)

  -- -- the subtle part here is removing the #Uniq prefix from
  -- -- interactively-bound variables, and also excluding any that are
  -- -- shadowed and thus can no longer be referenced
  -- let (fDecls,fNames,fDisp) = M.focusedEnv me
  --     edecls = M.ifDecls dyDecls
  --     -- is this QName something the user might actually type?
  --     isShadowed (qn@(P.QName (Just (P.unModName -> ['#':_])) name), _) =
  --         case Map.lookup localName neExprs of
  --           Nothing -> False
  --           Just uniqueNames -> isNamed uniqueNames
  --       where localName = P.QName Nothing name
  --             isNamed us = any (== qn) (map M.qname us)
  --             neExprs = M.neExprs (M.deNames (M.meDynEnv me))
  --     isShadowed _ = False
  --     unqual ((P.QName _ name), ifds) = (P.QName Nothing name, ifds)
  --     edecls' = Map.fromList
  --             . map unqual
  --             . filter isShadowed
  --             $ Map.toList edecls
  -- return (decls `mappend` mempty { M.ifDecls = edecls' }, names `mappend` dyNames)

getVars :: REPL (Map.Map M.Name M.IfaceDecl)
getVars  = do
  (decls,_,_) <- getFocusedEnv
  return (M.ifDecls decls)

getTSyns :: REPL (Map.Map M.Name T.TySyn)
getTSyns  = do
  (decls,_,_) <- getFocusedEnv
  return (M.ifTySyns decls)

getNewtypes :: REPL (Map.Map M.Name T.Newtype)
getNewtypes = do
  (decls,_,_) <- getFocusedEnv
  return (M.ifNewtypes decls)

-- | Get visible variable names.
getExprNames :: REPL [String]
getExprNames =
  do (_, fNames, _) <- getFocusedEnv
     return (map (show . pp) (Map.keys (M.neExprs fNames)))

-- | Get visible type signature names.
getTypeNames :: REPL [String]
getTypeNames  =
  do (_, fNames, _) <- getFocusedEnv
     return (map (show . pp) (Map.keys (M.neTypes fNames)))

-- | Return a list of property names, sorted by position in the file.
getPropertyNames :: REPL ([M.Name],NameDisp)
getPropertyNames =
  do (decls,_,names) <- getFocusedEnv
     let xs = M.ifDecls decls
         ps = sortBy (comparing (from . M.nameLoc))
            $ [ x | (x,d) <- Map.toList xs, T.PragmaProperty `elem` M.ifDeclPragmas d ]

     return (ps, names)

getModNames :: REPL [I.ModName]
getModNames =
  do me <- getModuleEnv
     return $ map M.lmName $ M.getLoadedModules $ M.meLoadedModules me

getModuleEnv :: REPL M.ModuleEnv
getModuleEnv  = eModuleEnv `fmap` getRW

setModuleEnv :: M.ModuleEnv -> REPL ()
setModuleEnv me = modifyRW_ (\rw -> rw { eModuleEnv = me })

getDynEnv :: REPL M.DynamicEnv
getDynEnv  = (M.meDynEnv . eModuleEnv) `fmap` getRW

setDynEnv :: M.DynamicEnv -> REPL ()
setDynEnv denv = do
  me <- getModuleEnv
  setModuleEnv (me { M.meDynEnv = denv })


-- | Given an existing qualified name, prefix it with a
-- relatively-unique string. We make it unique by prefixing with a
-- character @#@ that is not lexically valid in a module name.
uniqify :: M.Name -> REPL M.Name

uniqify name =
  case M.nameInfo name of
    M.Declared ns ->
      M.liftSupply (M.mkDeclared ns (M.nameIdent name) (M.nameFixity name) (M.nameLoc name))

    M.Parameter ->
      panic "[REPL] uniqify" ["tried to uniqify a parameter: " ++ pretty name]


-- uniqify (P.QName Nothing name) = do
--   i <- eNameSupply `fmap` getRW
--   modifyRW_ (\rw -> rw { eNameSupply = i+1 })
--   let modname' = P.mkModName [ '#' : ("Uniq_" ++ show i) ]
--   return (P.QName (Just modname') name)

-- uniqify qn =
--   panic "[REPL] uniqify" ["tried to uniqify a qualified name: " ++ pretty qn]


-- | Generate a fresh name using the given index. The name will reside within
-- the "<interactive>" namespace.
freshName :: I.Ident -> REPL M.Name
freshName i = M.liftSupply (M.mkDeclared I.interactiveName i Nothing emptyRange)


-- User Environment Interaction ------------------------------------------------

-- | User modifiable environment, for things like numeric base.
type UserEnv = Map.Map String EnvVal

data EnvVal
  = EnvString String
  | EnvProg   String [String]
  | EnvNum    !Int
  | EnvBool   Bool
    deriving (Show)

-- | Generate a UserEnv from a description of the options map.
mkUserEnv :: OptionMap -> UserEnv
mkUserEnv opts = Map.fromList $ do
  opt <- leaves opts
  return (optName opt, optDefault opt)

-- | Set a user option.
setUser :: String -> String -> REPL ()
setUser name val = case lookupTrieExact name userOptions of

  [opt] -> setUserOpt opt
  []    -> rPutStrLn ("Unknown env value `" ++ name ++ "`")
  _     -> rPutStrLn ("Ambiguous env value `" ++ name ++ "`")

  where
  setUserOpt opt = case optDefault opt of
    EnvString _ -> doCheck (EnvString val)

    EnvProg _ _ ->
      case splitOptArgs val of
        prog:args -> doCheck (EnvProg prog args)
        [] -> rPutStrLn ("Failed to parse command for field, `" ++ name ++ "`")

    EnvNum _ -> case reads val of
      [(x,_)] -> doCheck (EnvNum x)
      _ -> rPutStrLn ("Failed to parse number for field, `" ++ name ++ "`")

    EnvBool _
      | any (`isPrefixOf` val) ["enable","on","yes"] ->
        writeEnv (EnvBool True)
      | any (`isPrefixOf` val) ["disable","off","no"] ->
        writeEnv (EnvBool False)
      | otherwise ->
        rPutStrLn ("Failed to parse boolean for field, `" ++ name ++ "`")
    where
    doCheck v = do (r,ws) <- io (optCheck opt v)
                   case r of
                     Just err -> rPutStrLn err
                     Nothing  -> do mapM_ rPutStrLn ws
                                    writeEnv v
    writeEnv ev =
      do optEff opt ev
         modifyRW_ (\rw -> rw { eUserEnv = Map.insert (optName opt) ev (eUserEnv rw) })

splitOptArgs :: String -> [String]
splitOptArgs  = unfoldr (parse "")
  where

  parse acc (c:cs) | isQuote c       = quoted (c:acc) cs
                   | not (isSpace c) = parse (c:acc) cs
                   | otherwise       = result acc cs
  parse acc []                       = result acc []

  quoted acc (c:cs) | isQuote c      = parse  (c:acc) cs
                    | otherwise      = quoted (c:acc) cs
  quoted acc []                      = result acc []

  result []  [] = Nothing
  result []  cs = parse [] (dropWhile isSpace cs)
  result acc cs = Just (reverse acc, dropWhile isSpace cs)

  isQuote :: Char -> Bool
  isQuote c = c `elem` ("'\"" :: String)


-- | Get a user option, using Maybe for failure.
tryGetUser :: String -> REPL (Maybe EnvVal)
tryGetUser name = do
  rw <- getRW
  return (Map.lookup name (eUserEnv rw))

-- | Get a user option, when it's known to exist.  Fail with panic when it
-- doesn't.
getUser :: String -> REPL EnvVal
getUser name = do
  mb <- tryGetUser name
  case mb of
    Just ev -> return ev
    Nothing -> panic "[REPL] getUser" ["option `" ++ name ++ "` does not exist"]

getUserShowProverStats :: REPL Bool
getUserShowProverStats =
  do EnvBool yes <- getUser "prover-stats"
     return yes

-- Environment Options ---------------------------------------------------------

type OptionMap = Trie OptionDescr

mkOptionMap :: [OptionDescr] -> OptionMap
mkOptionMap  = foldl insert emptyTrie
  where
  insert m d = insertTrie (optName d) d m

-- | Returns maybe an error, and some warnings
type Checker = EnvVal -> IO (Maybe String, [String])

noCheck :: Checker
noCheck _ = return (Nothing, [])

noWarns :: Maybe String -> IO (Maybe String, [String])
noWarns mb = return (mb, [])

data OptionDescr = OptionDescr
  { optName    :: String
  , optDefault :: EnvVal
  , optCheck   :: Checker
  , optHelp    :: String
  , optEff     :: EnvVal -> REPL ()
  }

simpleOpt :: String -> EnvVal -> Checker -> String -> OptionDescr
simpleOpt optName optDefault optCheck optHelp =
  OptionDescr { optEff = \ _ -> return (), .. }

userOptions :: OptionMap
userOptions  = mkOptionMap
  [ simpleOpt "base" (EnvNum 16) checkBase
    "the base to display words at"
  , simpleOpt "debug" (EnvBool False) noCheck
    "enable debugging output"
  , simpleOpt "ascii" (EnvBool False) noCheck
    "display 7- or 8-bit words using ASCII notation."
  , simpleOpt "infLength" (EnvNum 5) checkInfLength
    "The number of elements to display for infinite sequences."
  , simpleOpt "tests" (EnvNum 100) noCheck
    "The number of random tests to try."
  , simpleOpt "satNum" (EnvString "1") checkSatNum
    "The maximum number of :sat solutions to display (\"all\" for no limit)."
  , simpleOpt "prover" (EnvString "z3") checkProver $
    "The external SMT solver for :prove and :sat (" ++ proverListString ++ ")."
  , simpleOpt "warnDefaulting" (EnvBool True) noCheck
    "Choose if we should display warnings when defaulting."
  , simpleOpt "warnShadowing" (EnvBool True) noCheck
    "Choose if we should display warnings when shadowing symbols."
  , simpleOpt "smtfile" (EnvString "-") noCheck
    "The file to use for SMT-Lib scripts (for debugging or offline proving)"
  , OptionDescr "mono-binds" (EnvBool True) noCheck
    "Whether or not to generalize bindings in a where-clause" $
    \case EnvBool b -> do me <- getModuleEnv
                          setModuleEnv me { M.meMonoBinds = b }
          _         -> return ()

<<<<<<< HEAD
  , OptionDescr "tc-solver" (EnvProg "z3" [ "-smt2", "-t:5000", "-in" ])
    (const (return Nothing)) -- TODO: check for the program in the path
=======
  , OptionDescr "tc-solver" (EnvProg "z3" [ "-smt2", "-in" ])
    noCheck  -- TODO: check for the program in the path
>>>>>>> 51808bbf
    "The solver that will be used by the type checker" $
    \case EnvProg prog args -> do me <- getModuleEnv
                                  let cfg = M.meSolverConfig me
                                  setModuleEnv me { M.meSolverConfig =
                                                      cfg { T.solverPath = prog
                                                          , T.solverArgs = args } }
          _                 -> return ()

  , OptionDescr "tc-debug" (EnvNum 0)
    noCheck
    "Enable type-checker debugging output" $
    \case EnvNum n -> do me <- getModuleEnv
                         let cfg = M.meSolverConfig me
                         setModuleEnv me { M.meSolverConfig = cfg{ T.solverVerbose = fromIntegral n } }
          _        -> return ()
  , OptionDescr "core-lint" (EnvBool False)
    noCheck
    "Enable sanity checking of type-checker" $
      let setIt x = do me <- getModuleEnv
                       setModuleEnv me { M.meCoreLint = x }
      in \case EnvBool True  -> setIt M.CoreLint
               EnvBool False -> setIt M.NoCoreLint
               _             -> return ()

  , simpleOpt "prover-stats" (EnvBool True) noCheck
    "Enable prover timing statistics."
  ]


-- | Check the value to the `base` option.
checkBase :: Checker
checkBase val = case val of
  EnvNum n
    | n >= 2 && n <= 36 -> noWarns Nothing
    | otherwise         -> noWarns $ Just "base must fall between 2 and 36"
  _                     -> noWarns $ Just "unable to parse a value for base"

checkInfLength :: Checker
checkInfLength val = case val of
  EnvNum n
    | n >= 0    -> noWarns Nothing
    | otherwise -> noWarns $ Just "the number of elements should be positive"
  _ -> noWarns $ Just "unable to parse a value for infLength"

checkProver :: Checker
checkProver val = case val of
  EnvString s
    | s `notElem` proverNames ->
      noWarns $ Just $ "Prover must be " ++ proverListString
    | s `elem` ["offline", "any"] -> noWarns Nothing
    | otherwise ->
      do let prover = lookupProver s
         available <- sbvCheckSolverInstallation prover
         let ws = if available
                     then []
                     else ["Warning: " ++ s ++ " installation not found"]
         return (Nothing, ws)

  _ -> noWarns $ Just "unable to parse a value for prover"

proverListString :: String
proverListString = concatMap (++ ", ") (init proverNames) ++ "or " ++ last proverNames

checkSatNum :: Checker
checkSatNum val = case val of
  EnvString "all" -> noWarns Nothing
  EnvString s ->
    case readMaybe s :: Maybe Int of
      Just n | n >= 1 -> noWarns Nothing
      _               -> noWarns $ Just "must be an integer > 0 or \"all\""
  _ -> noWarns $ Just "unable to parse a value for satNum"

getUserSatNum :: REPL SatNum
getUserSatNum = do
  EnvString s <- getUser "satNum"
  case s of
    "all"                     -> return AllSat
    _ | Just n <- readMaybe s -> return (SomeSat n)
    _                         -> panic "REPL.Monad.getUserSatNum"
                                   [ "invalid satNum option" ]

-- Environment Utilities -------------------------------------------------------

whenDebug :: REPL () -> REPL ()
whenDebug m = do
  EnvBool b <- getUser "debug"
  when b m

-- Smoke Testing ---------------------------------------------------------------

smokeTest :: REPL [Smoke]
smokeTest = catMaybes <$> sequence tests
  where
    tests = [ z3exists ]

type SmokeTest = REPL (Maybe Smoke)

data Smoke
  = Z3NotFound
  deriving (Show, Eq)

instance PP Smoke where
  ppPrec _ smoke =
    case smoke of
      Z3NotFound -> text . intercalate " " $ [
          "[error] z3 is required to run Cryptol, but was not found in the"
        , "system path. See the Cryptol README for more on how to install z3."
        ]

z3exists :: SmokeTest
z3exists = do
  mPath <- io $ findExecutable "z3"
  case mPath of
    Nothing -> return (Just Z3NotFound)
    Just _  -> return Nothing<|MERGE_RESOLUTION|>--- conflicted
+++ resolved
@@ -657,13 +657,8 @@
                           setModuleEnv me { M.meMonoBinds = b }
           _         -> return ()
 
-<<<<<<< HEAD
-  , OptionDescr "tc-solver" (EnvProg "z3" [ "-smt2", "-t:5000", "-in" ])
-    (const (return Nothing)) -- TODO: check for the program in the path
-=======
   , OptionDescr "tc-solver" (EnvProg "z3" [ "-smt2", "-in" ])
     noCheck  -- TODO: check for the program in the path
->>>>>>> 51808bbf
     "The solver that will be used by the type checker" $
     \case EnvProg prog args -> do me <- getModuleEnv
                                   let cfg = M.meSolverConfig me
