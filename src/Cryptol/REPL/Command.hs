--- conflicted
+++ resolved
@@ -437,25 +437,17 @@
             (t, es ) -> bindItVariables t es
 
 onlineProveSat :: Bool
-<<<<<<< HEAD
                -> String -> Maybe FilePath -> REPL Symbolic.ProverResult
 onlineProveSat isSat str mfile = do
   EnvString proverName <- getUser "prover"
-  EnvBool iteSolver <- getUser "iteSolver"
-=======
-               -> String -> String -> Maybe FilePath -> REPL ()
-onlineProveSat isSat str proverName mfile = do
->>>>>>> 7d815685
   EnvBool verbose <- getUser "debug"
   satNum <- getUserSatNum
   parseExpr <- replParseExpr str
-<<<<<<< HEAD
   (_, expr, schema) <- replCheckExpr parseExpr
   decls <- fmap M.deDecls getDynEnv
   let cmd = Symbolic.ProverCommand {
           pcQueryType    = if isSat then SatQuery satNum else ProveQuery
         , pcProverName   = proverName
-        , pcUseSolverIte = iteSolver
         , pcVerbose      = verbose
         , pcExtraDecls   = decls
         , pcSmtFile      = mfile
@@ -466,68 +458,13 @@
 
 offlineProveSat :: Bool -> String -> Maybe FilePath -> REPL (Either String String)
 offlineProveSat isSat str mfile = do
-  EnvBool iteSolver <- getUser "iteSolver"
   EnvBool verbose <- getUser "debug"
-=======
-  (expr, schema) <- replCheckExpr parseExpr
-  denv <- getDynEnv
-  result <- liftModuleCmd $
-    Symbolic.satProve
-      isSat
-      mSatNum
-      (proverName, verbose)
-      (M.deDecls denv)
-      mfile
-      (expr, schema)
-  ppOpts <- getPPValOpts
-  case result of
-    Symbolic.EmptyResult         ->
-      panic "REPL.Command" [ "got EmptyResult for online prover query" ]
-    Symbolic.ProverError msg     -> rPutStrLn msg
-    Symbolic.ThmResult ts        -> do
-      rPutStrLn (if isSat then "Unsatisfiable" else "Q.E.D.")
-      let (t, e) = mkSolverResult cexStr (not isSat) (Left ts)
-      bindItVariable t e
-    Symbolic.AllSatResult tevss -> do
-      let tess = map (map $ \(t,e,_) -> (t,e)) tevss
-          vss  = map (map $ \(_,_,v) -> v)     tevss
-          ppvs vs = do
-            let docs = map (pp . E.WithBase ppOpts) vs
-                -- function application has precedence 3
-                doc = ppPrec 3 parseExpr
-            rPrint $ hsep (doc : docs) <+>
-              text (if isSat then "= True" else "= False")
-          resultRecs = map (mkSolverResult cexStr isSat . Right) tess
-          collectTes tes = (t, es)
-            where
-              (ts, es) = unzip tes
-              t = case nub ts of
-                    [t'] -> t'
-                    _ -> panic "REPL.Command.onlineProveSat"
-                           [ "satisfying assignments with different types" ]
-          (ty, exprs) =
-            case resultRecs of
-              [] -> panic "REPL.Command.onlineProveSat"
-                      [ "no satisfying assignments after mkSovlerResult" ]
-              [(t, e)] -> (t, [e])
-              _        -> collectTes resultRecs
-      forM_ vss ppvs
-      case (ty, exprs) of
-        (t, [e]) -> bindItVariable t e
-        (t, es ) -> bindItVariables t es
-
-offlineProveSat :: Bool -> String -> Maybe FilePath -> REPL ()
-offlineProveSat isSat str mfile = do
-  EnvBool vrb <- getUser "debug"
->>>>>>> 7d815685
   parseExpr <- replParseExpr str
   (_, expr, schema) <- replCheckExpr parseExpr
   decls <- fmap M.deDecls getDynEnv
-<<<<<<< HEAD
   let cmd = Symbolic.ProverCommand {
           pcQueryType    = if isSat then SatQuery (SomeSat 0) else ProveQuery
         , pcProverName   = "offline"
-        , pcUseSolverIte = iteSolver
         , pcVerbose      = verbose
         , pcExtraDecls   = decls
         , pcSmtFile      = mfile
@@ -535,14 +472,6 @@
         , pcSchema       = schema
         }
   liftModuleCmd $ Symbolic.satProveOffline cmd
-=======
-  result <- liftModuleCmd $
-    Symbolic.satProveOffline isSat vrb decls mfile exsch
-  case result of
-    Symbolic.ProverError msg -> rPutStrLn msg
-    Symbolic.EmptyResult -> return ()
-    _ -> panic "REPL.Command" [ "unexpected prover result for offline prover" ]
->>>>>>> 7d815685
 
 -- | Make a type/expression pair that is suitable for binding to @it@
 -- after running @:sat@ or @:prove@
@@ -1030,4 +959,4 @@
     case path of
       '~' : c : more | isPathSeparator c -> do dir <- io getHomeDirectory
                                                return (dir </> more)
-      _ -> return path+      _ -> return path
